<?php namespace Lavacharts\Tests\Configs;

use \Lavacharts\Tests\ProvidersTestCase;
use \Lavacharts\Configs\VerticalAxis;

class VerticalAxisTest extends ProvidersTestCase
{
    public function setUp()
    {
        parent::setUp();

        $this->va = new VerticalAxis(array());

        $this->mockTextStyle = $this->getMock(
            '\Lavacharts\Configs\TextStyle',
            array('__construct')
        );
    }

    public function testConstructorValuesAssignment()
    {
        $va = new VerticalAxis(array(
            'baselineColor'  => '#F4D4E7',
            'direction'      => 1,
            'format'         => '999.99',
            'gridlines'      => array(
                'color' => '#123ABC',
                'count' => 4
            ),
            'logScale'       => true,
            'maxAlternation' => 2,
            'maxTextLines'   => 3,
            'maxValue'       => 5000,
            'minorGridlines' => array(
                'color' => '#456EFF',
                'count' => 7
            ),
            'minTextSpacing' => 2,
            'minValue'       => 50,
            'showTextEvery'  => 3,
            'textPosition'   => 'in',
            'title'          => 'Taco Graph',
            'titleTextStyle' => $this->mockTextStyle,
            'textStyle'      => $this->mockTextStyle,
<<<<<<< HEAD
            'viewWindow' => array(
                'min' => 12,
                'max' => 65
=======
            'viewWindow'     => array(
                'min' => 100,
                'max' => 400
>>>>>>> 352c9469
            ),
            'viewWindowMode' => 'explicit'
        ));

        $this->assertEquals('#F4D4E7', $va->baselineColor);
        $this->assertEquals(1, $va->direction);
        $this->assertEquals('999.99', $va->format);
        $this->assertEquals('#123ABC', $va->gridlines['color']);
        $this->assertEquals(4, $va->gridlines['count']);
        $this->assertTrue($va->logScale);
        $this->assertEquals(2, $va->maxAlternation);
        $this->assertEquals(3, $va->maxTextLines);
        $this->assertEquals(5000, $va->maxValue);
        $this->assertEquals('#456EFF', $va->minorGridlines['color']);
        $this->assertEquals(7, $va->minorGridlines['count']);
        $this->assertEquals(2, $va->minTextSpacing);
        $this->assertEquals(50, $va->minValue);
        $this->assertEquals(3, $va->showTextEvery);
        $this->assertEquals('in', $va->textPosition);
        $this->assertTrue(is_array($va->textStyle));
        $this->assertEquals('Taco Graph', $va->title);
        $this->assertTrue(is_array($va->titleTextStyle));
<<<<<<< HEAD
        $this->assertEquals(12, $va->viewWindow['viewWindowMin']);
        $this->assertEquals(65, $va->viewWindow['viewWindowMax']);
=======
        $this->assertEquals(100, $va->viewWindow['viewWindowMin']);
        $this->assertEquals(400, $va->viewWindow['viewWindowMax']);
>>>>>>> 352c9469
        $this->assertEquals('explicit', $va->viewWindowMode);
    }

    /**
     * @expectedException Lavacharts\Exceptions\InvalidConfigProperty
     */
    public function testConstructorWithInvalidPropertiesKey()
    {
        new VerticalAxis(array('Jellybeans' => array()));
    }

    /**
     * @dataProvider nonStringProvider
     * @expectedException Lavacharts\Exceptions\InvalidConfigValue
     */
    public function testBaselineColorWithBadParams($badParams)
    {
        $this->va->baselineColor($badParams);
    }

    public function testDirectionWithNegativeOne()
    {
        $this->va->direction(-1);
        $this->assertEquals(-1, $this->va->direction);
    }

    /**
     * @expectedException Lavacharts\Exceptions\InvalidConfigValue
     */
    public function testDirectionWithNonAcceptableInt()
    {
        $this->va->direction(5);
    }

    /**
     * @dataProvider nonIntProvider
     * @expectedException Lavacharts\Exceptions\InvalidConfigValue
     */
    public function testDirectionWithBadParams($badParams)
    {
        $this->va->direction($badParams);
    }

    /**
     * @dataProvider nonStringProvider
     * @expectedException Lavacharts\Exceptions\InvalidConfigValue
     */
    public function testFormatWithBadParams($badParams)
    {
        $this->va->format($badParams);
    }

    public function testGridlinesWithAcceptableKeys()
    {
        $this->va->gridlines(array(
            'color' => '#123ABC',
            'count' => 7
        ));

        $this->assertEquals('#123ABC', $this->va->gridlines['color']);
        $this->assertEquals(7, $this->va->gridlines['count']);
    }

    public function testGridlinesWithAutoCount()
    {
        $this->va->gridlines(array(
            'color' => '#123ABC',
            'count' => -1
        ));
        $this->assertEquals(-1, $this->va->gridlines['count']);
    }

    /**
     * @expectedException Lavacharts\Exceptions\InvalidConfigValue
     */
    public function testGridlinesWithBadKeys()
    {
        $this->va->gridlines(array(
            'frank'     => '#123ABC',
            'and beans' => 7
        ));
    }

    /**
     * @expectedException Lavacharts\Exceptions\InvalidConfigValue
     */
    public function testGridlinesWithBadValueForColor()
    {
        $this->va->gridlines(array(
            'count' => 5,
            'color' => array()
        ));
    }

    /**
     * @expectedException Lavacharts\Exceptions\InvalidConfigValue
     */
    public function testGridlinesWithBadValueForCount()
    {
        $this->va->gridlines(array(
            'count' => 9.8,
            'color' => '#123ABC'
        ));
    }

    /**
     * @dataProvider nonArrayProvider
     * @expectedException Lavacharts\Exceptions\InvalidConfigValue
     */
    public function testGridlinesWithBadParams($badParams)
    {
        $this->va->gridlines($badParams);
    }

    /**
     * @dataProvider nonBoolProvider
     * @expectedException Lavacharts\Exceptions\InvalidConfigValue
     */
    public function testLogScaleWithBadParams($badParams)
    {
        $this->va->logScale($badParams);
    }

    /**
     * @dataProvider nonIntProvider
     * @expectedException Lavacharts\Exceptions\InvalidConfigValue
     */
    public function testMaxAlternationWithBadParams($badParams)
    {
        $this->va->maxAlternation($badParams);
    }

    /**
     * @dataProvider nonIntProvider
     * @expectedException Lavacharts\Exceptions\InvalidConfigValue
     */
    public function testMaxTextLinesWithBadParams($badParams)
    {
        $this->va->maxTextLines($badParams);
    }

    /**
     * @dataProvider nonIntProvider
     * @expectedException Lavacharts\Exceptions\InvalidConfigValue
     */
    public function testMaxValueWithBadParams($badParams)
    {
        $this->va->maxValue($badParams);
    }

    public function testMinorGridlinesWithAutoCount()
    {
        $this->va->minorGridlines(array(
            'color' => '#123ABC',
            'count' => -1
        ));
        $this->assertEquals(-1, $this->va->minorGridlines['count']);
    }

    /**
     * @expectedException Lavacharts\Exceptions\InvalidConfigValue
     */
    public function testMinorGridlinesWithBadKeys()
    {
        $this->va->minorGridlines(array(
            'frank'     => '#123ABC',
            'and beans' => 7
        ));
    }

    /**
     * @expectedException Lavacharts\Exceptions\InvalidConfigValue
     */
    public function testMinorGridlinesWithBadValueForColor()
    {
        $this->va->minorGridlines(array(
            'count' => 5,
            'color' => array()
        ));
    }

    /**
     * @expectedException Lavacharts\Exceptions\InvalidConfigValue
     */
    public function testMinorGridlinesWithBadValueForCount()
    {
        $this->va->minorGridlines(array(
            'count' => 9.8,
            'color' => '#123ABC'
        ));
    }

    /**
     * @dataProvider nonArrayProvider
     * @expectedException Lavacharts\Exceptions\InvalidConfigValue
     */
    public function testMinorGridlinesWithBadParams($badParams)
    {
        $this->va->minorGridlines($badParams);
    }

    /**
     * @dataProvider nonIntProvider
     * @expectedException Lavacharts\Exceptions\InvalidConfigValue
     */
    public function testMinTextSpacingWithBadParams($badParams)
    {
        $this->va->minTextSpacing($badParams);
    }

    /**
     * @dataProvider nonIntProvider
     * @expectedException Lavacharts\Exceptions\InvalidConfigValue
     */
    public function testMinValueWithBadParams($badParams)
    {
        $this->va->minValue($badParams);
    }

    /**
     * @dataProvider nonIntProvider
     * @expectedException Lavacharts\Exceptions\InvalidConfigValue
     */
    public function testShowTextEveryWithBadParams($badParams)
    {
        $this->va->showTextEvery($badParams);
    }

    public function testTextPositionWithValidValues()
    {
        $this->va->textPosition('out');
        $this->assertEquals('out', $this->va->textPosition);

        $this->va->textPosition('in');
        $this->assertEquals('in', $this->va->textPosition);

        $this->va->textPosition('none');
        $this->assertEquals('none', $this->va->textPosition);
    }

    /**
     * @expectedException Lavacharts\Exceptions\InvalidConfigValue
     */
    public function testTextPositionWithBadValue()
    {
        $this->va->textPosition('underneath');
    }

    /**
     * @dataProvider nonStringProvider
     * @expectedException Lavacharts\Exceptions\InvalidConfigValue
     */
    public function testTextPositionWithBadParams($badParams)
    {
        $this->va->textPosition($badParams);
    }

    /**
     * @expectedException PHPUnit_Framework_Error
     */
    public function testTextStyleWithBadParams()
    {
        $this->va->textStyle('not a TextStyle object');
    }

    /**
     * @dataProvider nonStringProvider
     * @expectedException Lavacharts\Exceptions\InvalidConfigValue
     */
    public function testTitleWithBadParams($badParams)
    {
        $this->va->title($badParams);
    }

    /**
     * @expectedException PHPUnit_Framework_Error
     */
    public function testTitleTextStyleWithBadParams()
    {
        $this->va->titleTextStyle('not a TextStyle object');
    }

    public function testViewWindowWithValidValues()
    {
        $this->va->viewWindow(array(
            'min' => 10,
            'max' => 100
        ));

        $this->assertEquals(10, $this->va->viewWindow['viewWindowMin']);
        $this->assertEquals(100, $this->va->viewWindow['viewWindowMax']);
    }

    /**
     * @expectedException Lavacharts\Exceptions\InvalidConfigValue
     */
    public function testViewWindowWithInvalidArrayKeys()
    {
        $this->va->viewWindow(array(
            'gunderfluffen' => 10
        ));
    }

    /**
     * @dataProvider nonArrayProvider
     * @expectedException Lavacharts\Exceptions\InvalidConfigValue
     */
    public function testViewWindowWithBadParams($badParams)
    {
        $this->va->viewWindow($badParams);
    }

    public function testViewWindowModeWithValidValues()
    {
        $this->va->viewWindowMode('pretty');
        $this->assertEquals('pretty', $this->va->viewWindowMode);

        $this->va->viewWindowMode('maximized');
        $this->assertEquals('maximized', $this->va->viewWindowMode);

        $this->va->viewWindowMode('explicit');
        $this->assertEquals('explicit', $this->va->viewWindowMode);
    }

    /**
     * @dataProvider nonArrayProvider
     * @expectedException Lavacharts\Exceptions\InvalidConfigValue
     */
    public function testViewWindowWithBadParams($badParams)
    {
        $this->va->viewWindow($badParams);
    }

    /**
<<<<<<< HEAD
     * @depends testViewWindowWithValidValues 
     */
    public function testViewWindowModeWithBadValueAndViewWindowIsSet()
=======
     * @depends testConstructorValuesAssignment
     */
    public function testViewWindowModeWithViewWindowSet()
>>>>>>> 352c9469
    {
        $this->va->viewWindow(array(
            'min' => 10,
            'max' => 100
        ));

        $this->assertEquals('explicit', $this->va->viewWindowMode);
    }

    /**
     * @dataProvider nonStringProvider
     * @expectedException Lavacharts\Exceptions\InvalidConfigValue
     */
    public function testViewWindowModeWithBadParams($badParams)
    {
        $this->va->viewWindowMode($badParams);
    }

    /**
     * @expectedException Lavacharts\Exceptions\InvalidConfigValue
     */
    public function testViewWindowModeWithNonAcceptableParam()
    {
        $this->va->viewWindowMode('eggs');
    }

}<|MERGE_RESOLUTION|>--- conflicted
+++ resolved
@@ -42,15 +42,9 @@
             'title'          => 'Taco Graph',
             'titleTextStyle' => $this->mockTextStyle,
             'textStyle'      => $this->mockTextStyle,
-<<<<<<< HEAD
-            'viewWindow' => array(
-                'min' => 12,
-                'max' => 65
-=======
             'viewWindow'     => array(
                 'min' => 100,
                 'max' => 400
->>>>>>> 352c9469
             ),
             'viewWindowMode' => 'explicit'
         ));
@@ -73,13 +67,8 @@
         $this->assertTrue(is_array($va->textStyle));
         $this->assertEquals('Taco Graph', $va->title);
         $this->assertTrue(is_array($va->titleTextStyle));
-<<<<<<< HEAD
-        $this->assertEquals(12, $va->viewWindow['viewWindowMin']);
-        $this->assertEquals(65, $va->viewWindow['viewWindowMax']);
-=======
         $this->assertEquals(100, $va->viewWindow['viewWindowMin']);
         $this->assertEquals(400, $va->viewWindow['viewWindowMax']);
->>>>>>> 352c9469
         $this->assertEquals('explicit', $va->viewWindowMode);
     }
 
@@ -405,24 +394,9 @@
     }
 
     /**
-     * @dataProvider nonArrayProvider
-     * @expectedException Lavacharts\Exceptions\InvalidConfigValue
-     */
-    public function testViewWindowWithBadParams($badParams)
-    {
-        $this->va->viewWindow($badParams);
-    }
-
-    /**
-<<<<<<< HEAD
-     * @depends testViewWindowWithValidValues 
-     */
-    public function testViewWindowModeWithBadValueAndViewWindowIsSet()
-=======
      * @depends testConstructorValuesAssignment
      */
     public function testViewWindowModeWithViewWindowSet()
->>>>>>> 352c9469
     {
         $this->va->viewWindow(array(
             'min' => 10,
